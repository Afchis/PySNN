import torch
import torch.nn as nn
from torch.nn.parameter import Parameter

from pysnn.utils import _set_no_grad
import pysnn.functional as sf


#########################################################
# Input Neuron
#########################################################
class BaseInput(nn.Module):
    r"""Simple feed-through layer of neurons used for storing a trace."""

    def __init__(self, cells_shape, dt):
        super(BaseInput, self).__init__()
        self.register_buffer("trace", torch.zeros(*cells_shape, dtype=torch.float))
        self.register_buffer("dt", torch.tensor(dt, dtype=torch.float))

    def reset_state(self):
        r"""Reset cell states that accumulate over time during simulation."""
        self.trace.fill_(0)

    def no_grad(self):
        r"""Turn off learning and gradient storing."""
        _set_no_grad(self)

    def init_neuron(self):
        r"""Initialize state, parameters and turn off gradients."""
        self.no_grad()
        self.reset_state()

    def convert_input(self, x):
        return x.type(self.trace.dtype)

    def forward(self, x):
        raise NotImplementedError("Input neurons must implement `forward`")

    def update_trace(self, x):
        raise NotImplementedError("Input neurons must implement `update_trace`")


class Input(BaseInput):
    def __init__(self, cells_shape, dt, alpha_t, tau_t, update_type="linear"):
        super(Input, self).__init__(cells_shape, dt)
        self.register_buffer("alpha_t", torch.tensor(alpha_t, dtype=torch.float))
<<<<<<< HEAD
        self.register_buffer("tau_t", torch.tensor(tau_t, dtype=torch.float))

        # Type of updates
        if update_type == "linear":
            self.trace_update = sf._linear_trace_update
        elif update_type == "exponential":
            self.trace_update = sf._exponential_trace_update
        else:
            raise ValueError(f"Unsupported trace type {update_type}")
=======
        self.register_buffer(
            "trace_decay", torch.tensor(trace_decay, dtype=torch.float)
        )
>>>>>>> c048b246

        self.init_neuron()

    def update_trace(self, x):
        x = self.convert_input(x)
        self.trace = self.trace_update(self.trace, x, self.alpha_t, self.tau_t, self.dt)

    def forward(self, x):
        self.update_trace(x)
        return x, self.trace


#########################################################
# Base Neuron
#########################################################
class BaseNeuron(nn.Module):
    r"""Base neuron model, is a container to define basic neuron functionalties.

    Defines basic spiking, voltage and trace characteristics. Just has to
    adhere to the API functionalities to integrate within Connection modules.

    Make sure the Neuron class receives input voltage for each neuron and
    returns a Tensor indicating which neurons have spiked.
    """

    def __init__(
        self,
        cells_shape,
        thresh,
        v_rest,
        alpha_v,
        alpha_t,
        dt,
        duration_refrac,
        store_trace=False,
    ):
        super(BaseNeuron, self).__init__()
        self.cells_shape = torch.tensor(cells_shape)

        # Check compatibility of dt and refrac counting
        assert (
            duration_refrac % dt == 0
        ), "dt does not fit an integer amount of times in duration_refrac"

        # Fixed parameters
        self.register_buffer("v_rest", torch.tensor(v_rest, dtype=torch.float))
        self.register_buffer(
            "alpha_v", torch.tensor(alpha_v, dtype=torch.float)
        )  # TODO: Might want to move this out of base class
        self.register_buffer(
            "alpha_t", torch.tensor(alpha_t, dtype=torch.float)
        )  # TODO: Might want to move this out of base class
        self.register_buffer("dt", torch.tensor(dt, dtype=torch.float))
        self.register_buffer(
            "duration_refrac", torch.tensor(duration_refrac + 1, dtype=torch.float)
        )
        self.register_buffer("thresh_center", torch.tensor(thresh, dtype=torch.float))

        # Define dynamic parameters
        self.register_buffer("spikes", torch.Tensor(*cells_shape))
        self.register_buffer("v_cell", torch.Tensor(*cells_shape))
        self.register_buffer("trace", torch.Tensor(*cells_shape))
        self.register_buffer("refrac_counts", torch.Tensor(*cells_shape))

        # Define learnable parameters
        self.thresh = Parameter(torch.Tensor(*cells_shape))

        # In case of storing a complete, local copy of the activity of a neuron
        if store_trace:
            complete_trace = torch.zeros(*cells_shape, 1, dtype=torch.bool)
        else:
            complete_trace = None
        self.register_buffer("complete_trace", complete_trace)

    def spiking(self):
        r"""Return cells that are in spiking state."""
        self.spikes = self.v_cell >= self.thresh
        return self.spikes

    def refrac(self, spikes):
        r"""Basic counting version of cell refractory period.

        Can be overwritten in case of the need of more refined functionality.
        """
        self.refrac_counts[self.refrac_counts > 0] -= self.dt
        self.refrac_counts += self.duration_refrac * self.convert_spikes(spikes)
        self.v_cell.masked_fill_(spikes, self.v_rest)

    def concat_trace(self, x):
        r"""Concatenate most recent timestep to the trace storage."""
        self.complete_trace = torch.cat([self.complete_trace, x.unsqueeze(-1)], dim=-1)

    def fold(self, x):
        r"""Fold incoming spike train by summing last dimension."""
        return x.sum(-1)

    def unfold(self, x):
        r"""Move the last dimension (all incoming to single neuron in current layer) to first dim.

        This is done because PyTorch broadcasting does not support broadcasting over the last dim.
        """
        shape = x.shape
        return x.view(shape[-1], *shape[:-1])

    def convert_spikes(self, spikes):
        r"""Cast uint8 spikes to datatype that is used for voltage and weights"""
        return spikes.to(self.v_cell.dtype)

    def reset_state(self):
        r"""Reset cell states that accumulate over time during simulation."""
        self.v_cell.fill_(self.v_rest)
        self.spikes.fill_(False)
        self.refrac_counts.fill_(0)
        self.trace.fill_(0)
        if self.complete_trace is not None:
            self.complete_trace = torch.zeros(
                *self.v_cell.shape, 1, device=self.v_cell.device
            ).to(torch.bool)

    def reset_thresh(self):
        r"""Reset threshold to initialization values, allows for different standard thresholds per neuron."""
        self.thresh.copy_(torch.ones_like(self.thresh) * self.thresh_center)

    def no_grad(self):
        r"""Turn off learning and gradient storing."""
        _set_no_grad(self)

    def init_neuron(self):
        r"""Initialize state, parameters and turn off gradients."""
        self.no_grad()
        self.reset_state()
        self.reset_thresh()

    def forward(self, x):
        raise NotImplementedError("Neurons must implement `forward`")

    def update_trace(self, x):
        raise NotImplementedError("Neurons must implement `update_trace`")

    def update_voltage(self, x):
        raise NotImplementedError("Neurons must implement `update_voltage`")


#########################################################
# IF Neuron
#########################################################
class IFNeuron(BaseNeuron):
    r"""Integrate and Fire neuron."""

    def __init__(
        self,
        cells_shape,
        thresh,
        v_rest,
        alpha_v,
        alpha_t,
        dt,
        duration_refrac,
        tau_t,
        update_type="linear",
        store_trace=False,
    ):
        super(IFNeuron, self).__init__(
            cells_shape,
            thresh,
            v_rest,
            alpha_v,
            alpha_t,
            dt,
            duration_refrac,
            store_trace=store_trace,
        )

        # Type of updates
        if update_type == "linear":
            self.trace_update = sf._linear_trace_update
        elif update_type == "exponential":
            self.trace_update = sf._exponential_trace_update
        else:
            raise ValueError(f"Unsupported trace type {update_type}")

        # Fixed parameters
        self.register_buffer("tau_t", torch.tensor(tau_t, dtype=torch.float))
        self.init_neuron()

    def update_trace(self, x):
        spikes = self.convert_spikes(x)
        self.trace = self.trace_update(
            self.trace, spikes, self.alpha_t, self.tau_t, self.dt
        )

    def update_voltage(self, x):
        self.v_cell = sf._if_voltage_update(
            self.v_cell, x, self.alpha_v, self.refrac_counts
        )

    def forward(self, x):
        x = self.fold(x)
        self.update_voltage(x)
        spikes = self.spiking()
        self.update_trace(spikes)
        self.refrac(spikes)
        if self.complete_trace is not None:
            self.concat_trace(spikes)
        return spikes, self.trace


#########################################################
# LIF Neuron
#########################################################
class LIFNeuron(BaseNeuron):
    r"""Leaky Integrate and Fire neuron."""

    def __init__(
        self,
        cells_shape,
        thresh,
        v_rest,
        alpha_v,
        alpha_t,
        dt,
        duration_refrac,  # From here on class specific params
        tau_v,
        tau_t,
        update_type="linear",
        store_trace=False,
    ):
        super(LIFNeuron, self).__init__(
            cells_shape,
            thresh,
            v_rest,
            alpha_v,
            alpha_t,
            dt,
            duration_refrac,
            store_trace=store_trace,
        )

        # Type of updates
        if update_type == "linear":
            self.voltage_update = sf._lif_linear_voltage_update
            self.trace_update = sf._linear_trace_update
        elif update_type == "exponential":
            self.voltage_update = sf._lif_exponential_voltage_update
            self.trace_update = sf._exponential_trace_update
        else:
            raise ValueError(f"Unsupported update type {update_type}")

        # Fixed parameters
<<<<<<< HEAD
        self.register_buffer("tau_v", torch.tensor(tau_v, dtype=torch.float))
        self.register_buffer("tau_t", torch.tensor(tau_t, dtype=torch.float))
=======
        self.register_buffer(
            "voltage_decay", torch.tensor(voltage_decay, dtype=torch.float)
        )
        self.register_buffer(
            "trace_decay", torch.tensor(trace_decay, dtype=torch.float)
        )
>>>>>>> c048b246
        self.init_neuron()

    def update_trace(self, x):
        spikes = self.convert_spikes(x)
        self.trace = self.trace_update(
            self.trace, spikes, self.alpha_t, self.tau_t, self.dt
        )

    def update_voltage(self, x):
        self.v_cell = self.voltage_update(
            self.v_cell,
            self.v_rest,
            x,
            self.alpha_v,
            self.tau_v,
            self.dt,
            self.refrac_counts,
        )

    def forward(self, x):
        x = self.fold(x)
        self.update_voltage(x)
        spikes = self.spiking()
        self.update_trace(spikes)
        self.refrac(spikes)
        if self.complete_trace is not None:
            self.concat_trace(spikes)
        return spikes, self.trace


#########################################################
# Adaptive LIF Neuron
#########################################################
class AdaptiveLIFNeuron(BaseNeuron):
    r"""Adaptive Leaky Integrate and Fire neuron."""

    def __init__(
        self,
        cells_shape,
        thresh,
        v_rest,
        alpha_v,
        alpha_t,
        dt,
        duration_refrac,  # From here on class specific params
        tau_v,
        tau_t,
        alpha_thresh,
        tau_thresh,
        update_type="linear",
        store_trace=False,
    ):
        super(AdaptiveLIFNeuron, self).__init__(
            cells_shape,
            thresh,
            v_rest,
            alpha_v,
            alpha_t,
            dt,
            duration_refrac,
            store_trace=store_trace,
        )

        # Type of updates
        if update_type == "linear":
            self.voltage_update = sf._lif_linear_voltage_update
            self.trace_update = sf._linear_trace_update
            self.thresh_update = sf._linear_thresh_update
        elif update_type == "exponential":
            self.voltage_update = sf._lif_voltage_update
            self.trace_update = sf._exponential_trace_update
            self.thresh_update = sf._exponential_thresh_update
        else:
            raise ValueError(f"Unsupported update type {update_type}")

        # Fixed parameters
        self.register_buffer("tau_v", torch.tensor(tau_v, dtype=torch.float))
        self.register_buffer("tau_t", torch.tensor(tau_t, dtype=torch.float))
        self.register_buffer(
            "alpha_thresh", torch.tensor(alpha_thresh, dtype=torch.float)
        )
        self.register_buffer("tau_thresh", torch.tensor(tau_thresh, dtype=torch.float))
        self.init_neuron()

    def update_trace(self, x):
        spikes = self.convert_spikes(x)
        self.trace = self.trace_update(
            self.trace, spikes, self.alpha_t, self.tau_t, self.dt
        )

    def update_thresh(self, x):
        r"""Return cells that are in spiking state and adjust threshold accordingly."""
        spikes = self.convert_spikes(x)
        self.thresh = self.thresh_update(
            self.thresh, spikes, self.alpha_thresh, self.tau_thresh, self.dt
        )
        # No clamping needed since multiplication!

    def update_voltage(self, x):
        self.v_cell = self.voltage_update(
            self.v_cell,
            self.v_rest,
            x,
            self.alpha_v,
            self.tau_v,
            self.dt,
            self.refrac_counts,
        )

    def forward(self, x):
        x = self.fold(x)
        self.update_voltage(x)
        spikes = self.spiking()
        self.update_trace(spikes)
        self.update_thresh(spikes)
        self.refrac(spikes)
        if self.complete_trace is not None:
            self.concat_trace(spikes)
        return spikes, self.trace


#########################################################
# Fede Neuron
#########################################################
class FedeNeuron(BaseNeuron):
    r"""Leaky Integrate and Fire neuron.

    Defined in "Unsupervised Learning of a Hierarchical Spiking
    Neural Network for Optical Flow Estimation: From Events to
    Global Motion Perception - F.P. Valles, et al."
    """

    def __init__(
        self,
        cells_shape,
        thresh,
        v_rest,
        alpha_v,
        alpha_t,
        dt,
        duration_refrac,  # From here on class specific params
        tau_v,
        tau_t,
        store_trace=False,
    ):
        super(FedeNeuron, self).__init__(
            cells_shape,
            thresh,
            v_rest,
            alpha_v,
            alpha_t,
            dt,
            duration_refrac,
            store_trace=store_trace,
        )

        # Fixed parameters
        self.register_buffer("tau_v", torch.tensor(tau_v, dtype=torch.float))
        self.register_buffer("tau_t", torch.tensor(tau_t, dtype=torch.float))
        self.init_neuron()

    def update_trace(self, x):
        self.trace = sf._exponential_trace_update(
            self.trace, x, self.alpha_t, self.tau_t, self.dt
        )

    def update_voltage(self, x, pre_trace):
        self.v_cell = sf._fede_voltage_update(
            self.v_cell,
            self.v_rest,
            x,
            self.alpha_v,
            self.tau_v,
            self.dt,
            self.refrac_counts,
            pre_trace,
        )

    def forward(self, x, pre_trace):
        self.update_voltage(x, pre_trace)
        spikes = self.spiking()
        self.update_trace(self.convert_spikes(spikes))
        self.refrac(spikes)
        if self.complete_trace is not None:
            self.concat_trace(spikes)
        return spikes, self.trace<|MERGE_RESOLUTION|>--- conflicted
+++ resolved
@@ -44,7 +44,6 @@
     def __init__(self, cells_shape, dt, alpha_t, tau_t, update_type="linear"):
         super(Input, self).__init__(cells_shape, dt)
         self.register_buffer("alpha_t", torch.tensor(alpha_t, dtype=torch.float))
-<<<<<<< HEAD
         self.register_buffer("tau_t", torch.tensor(tau_t, dtype=torch.float))
 
         # Type of updates
@@ -54,11 +53,6 @@
             self.trace_update = sf._exponential_trace_update
         else:
             raise ValueError(f"Unsupported trace type {update_type}")
-=======
-        self.register_buffer(
-            "trace_decay", torch.tensor(trace_decay, dtype=torch.float)
-        )
->>>>>>> c048b246
 
         self.init_neuron()
 
@@ -308,17 +302,8 @@
             raise ValueError(f"Unsupported update type {update_type}")
 
         # Fixed parameters
-<<<<<<< HEAD
         self.register_buffer("tau_v", torch.tensor(tau_v, dtype=torch.float))
         self.register_buffer("tau_t", torch.tensor(tau_t, dtype=torch.float))
-=======
-        self.register_buffer(
-            "voltage_decay", torch.tensor(voltage_decay, dtype=torch.float)
-        )
-        self.register_buffer(
-            "trace_decay", torch.tensor(trace_decay, dtype=torch.float)
-        )
->>>>>>> c048b246
         self.init_neuron()
 
     def update_trace(self, x):
