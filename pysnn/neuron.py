import torch
import torch.nn as nn
from torch.nn.parameter import Parameter

from pysnn.utils import _set_no_grad
import pysnn.functional as sf


#########################################################
# Input Neuron
#########################################################
class BaseInput(nn.Module):
    r"""Simple feed-through layer of neurons used for generating a trace.
    
    :param cells_shape: a list or tuple that specifies the shape of the neurons in the conventional PyTorch format, but with the batch size as the first dimension.
    :param dt: duration of a single timestep.
    """

    def __init__(self, cells_shape, dt, store_trace=False):
        super(BaseInput, self).__init__()
        self.cells_shape = torch.tensor(cells_shape)

        self.register_buffer("trace", torch.zeros(*cells_shape, dtype=torch.float))
        self.register_buffer("dt", torch.tensor(dt, dtype=torch.float))
        self.register_buffer("spikes", torch.zeros(*cells_shape, dtype=torch.bool))

        # In case of storing a complete, local copy of the activity of a neuron
        if store_trace:
            complete_trace = torch.zeros(*cells_shape, 1, dtype=torch.bool)
        else:
            complete_trace = None
        self.register_buffer("complete_trace", complete_trace)

    def reset_state(self):
        r"""Reset cell states that accumulate over time during simulation."""
        self.trace.fill_(0)
        self.spikes.fill_(False)
        if self.complete_trace is not None:
            # TODO: Quite sure this replacement of the tensor also drops the pointer..., not sure how to solve
            self.complete_trace.resize_(*self.trace.shape, 1)
            self.complete_trace.fill_(False)

    def no_grad(self):
        r"""Turn off gradient storing."""
        _set_no_grad(self)

    def init_neuron(self):
        r"""Initialize state, and turn off gradients."""
        self.no_grad()
        self.reset_state()

    def concat_trace(self, x):
        r"""Concatenate most recent timestep to the trace storage."""
        self.complete_trace = torch.cat([self.complete_trace, x.unsqueeze(-1)], dim=-1)

    def convert_input(self, x):
        r"""Convert torch.bool input to the datatype set for arithmetics.
        
        :param x: Input Tensor of torch.bool type.
        """
        return x.type(self.trace.dtype)

    def change_batch_size(self, batch_size):
        r"""Changes the batch dimension of all state tensors. Be careful, only call this method after resetting state, otherwise part of your data will be lost."""
        # Update to new shape
        self.cells_shape[0] = batch_size
        n_shape = self.cells_shape

        self.spikes.resize_(*n_shape)
        self.trace.resize_(*n_shape)
        if self.complete_trace is not None:
            self.complete_trace.resize_(*n_shape, 1)

    def forward(self, x):
        raise NotImplementedError("Input neurons must implement `forward`")

    def update_trace(self, x):
        r"""Placeholder for trace update function."""
        raise NotImplementedError("Input neurons must implement `update_trace`")


class Input(BaseInput):
    r"""Standard input neuron, used to propagate input traces to the following :class:`Connection` object, and calculates a trace.
    
    :param cells_shape: a list or tuple that specifies the shape of the neurons in the conventional PyTorch format, but with the batch size as the first dimension.
    :param dt: duration of a single timestep.
    :param alpha_t: scaling constant for the increase of the trace by a single spike.
    :param tau_t: decay parameter for the trace.
    :param update_type: string, either ``'linear'`` or ``'exponential'``, default is ``'linear'``.
    """

<<<<<<< HEAD
    def __init__(self, cells_shape, dt, alpha_t, tau_t, update_type="linear"):
        super(Input, self).__init__(cells_shape, dt)

        # Fixed parameters
        self.register_buffer(
            "alpha_t", alpha_t * torch.ones(cells_shape, dtype=torch.float)
        )
        self.register_buffer(
            "tau_t", tau_t * torch.ones(cells_shape, dtype=torch.float)
        )
=======
    def __init__(
        self, cells_shape, dt, alpha_t, tau_t, update_type="linear", store_trace=False
    ):
        super(Input, self).__init__(cells_shape, dt, store_trace=store_trace)
        self.register_buffer("alpha_t", torch.tensor(alpha_t, dtype=torch.float))
        self.register_buffer("tau_t", torch.tensor(tau_t, dtype=torch.float))
>>>>>>> dd87ea73

        # Type of updates
        if update_type == "linear":
            assert (
                (self.tau_t >= 0.0) & (self.tau_t <= 1.0)
            ).all(), "Decays for linear updates should be in the interval [0, 1]."
            self.trace_update = sf.linear_trace_update
        elif update_type == "exponential":
            self.trace_update = sf.exponential_trace_update
        else:
            raise ValueError(f"Unsupported trace type {update_type}")

        self.init_neuron()

    def update_trace(self, x):
        r"""Converts input spikes and updates the trace.
        
        :param x: Tensor with the input spikes.
        """
        x = self.convert_input(x)
        self.trace = self.trace_update(self.trace, x, self.alpha_t, self.tau_t, self.dt)

    def forward(self, x):
        r"""Propagate spikes through input neurons and compute trace.
        
        :param x: Input spikes
        """
        self.update_trace(x)
        self.spikes.copy_(x)
        if self.complete_trace is not None:
            self.concat_trace(x)
        return x, self.trace


#########################################################
# Base Neuron
#########################################################
class BaseNeuron(nn.Module):
    r"""Base neuron model, is a container to define basic neuron functionalties.

    Defines basic spiking, voltage and trace characteristics. Just has to
    adhere to the API functionalities to integrate within Connection modules.

    Make sure the Neuron class receives input voltage for each neuron and
    returns a Tensor indicating which neurons have spiked.

    :param cells_shape: a list or tuple that specifies the shape of the neurons in the conventional PyTorch format, but with the batch size as the first dimension.
    :param thresh: spiking threshold, when the cells' voltage surpasses this value it generates a spike.
    :param v_rest: voltage resting value, the :class:`Neuron` will default back to this over time or after spiking.
    :param dt: duration of a single timestep.
    :param duration_refrac: Number of timesteps the :class:`Neuron` is dormant after spiking. Make sure ``dt`` fits an integer number of times in ``duration refrac``.
    :param update_type: string, either ``'linear'`` or ``'exponential'``, default is ``'linear'``.
    :param store_trace: ``Boolean`` flag to store the complete spiking history, defaults to ``False``.
    """

    def __init__(
        self, cells_shape, thresh, v_rest, dt, duration_refrac, store_trace=False
    ):
        super(BaseNeuron, self).__init__()

        # Check compatibility of dt and refrac counting
        assert (
            duration_refrac % dt == 0
        ), "dt does not fit an integer amount of times in duration_refrac."
        assert duration_refrac >= 0, "duration_refrac should be non-negative."

        # Fixed parameters
        self.register_buffer("v_rest", torch.tensor(v_rest, dtype=torch.float))
        self.register_buffer("dt", torch.tensor(dt, dtype=torch.float))
        self.register_buffer(
            "duration_refrac", torch.tensor(duration_refrac, dtype=torch.float)
        )
        self.register_buffer("thresh_center", torch.tensor(thresh, dtype=torch.float))

        # Define dynamic parameters
        self.register_buffer("spikes", torch.empty(*cells_shape, dtype=torch.bool))
        self.register_buffer("v_cell", torch.empty(*cells_shape, dtype=torch.float))
        self.register_buffer("trace", torch.empty(*cells_shape, dtype=torch.float))
        self.register_buffer(
            "refrac_counts", torch.empty(*cells_shape, dtype=torch.float)
        )

        # Define learnable parameters
        self.thresh = Parameter(
            torch.empty(*cells_shape, dtype=torch.float), requires_grad=False
        )

        # In case of storing a complete, local copy of the activity of a neuron
        if store_trace:
            complete_trace = torch.zeros(*cells_shape, 1, dtype=torch.bool)
        else:
            complete_trace = None
        self.register_buffer("complete_trace", complete_trace)

    def spiking(self):
        r"""Return cells that are in spiking state."""
        self.spikes.copy_(self.v_cell >= self.thresh)
        return self.spikes.clone()

    def refrac(self, spikes):
        r"""Basic counting version of cell refractory period.

        Can be overwritten in case of the need of more refined functionality.
        """
        if self.duration_refrac > 0:
            self.refrac_counts[self.refrac_counts > 0] -= self.dt
            self.refrac_counts += self.duration_refrac * self.convert_spikes(spikes)
        self.v_cell.masked_fill_(spikes, self.v_rest)

    def concat_trace(self, x):
        r"""Concatenate most recent timestep to the trace storage."""
        self.complete_trace = torch.cat([self.complete_trace, x.unsqueeze(-1)], dim=-1)

    def fold(self, x):
        r"""Fold incoming spike train by summing last dimension."""
        if isinstance(x, (list, tuple)):
            x = torch.cat(x, dim=-1)
        return x.sum(-1)

    def unfold(self, x):
        r"""Move the last dimension (all incoming to single neuron in current layer) to first dim.

        This is done because PyTorch broadcasting does not support broadcasting over the last dim.
        """
        shape = x.shape
        return x.view(shape[-1], *shape[:-1])

    def convert_spikes(self, spikes):
        r"""Cast ``torch.bool`` spikes to datatype that is used for voltage and weights"""
        return spikes.to(self.v_cell.dtype)

    def reset_state(self):
        r"""Reset cell states that accumulate over time during simulation."""
        self.v_cell.fill_(self.v_rest)
        self.spikes.fill_(False)
        self.refrac_counts.fill_(0)
        self.trace.fill_(0)
        if self.complete_trace is not None:
            # TODO: Quite shure this replacement of the tensor also drops the pointer..., not sure how to solve
            self.complete_trace = torch.zeros(
                *self.v_cell.shape, 1, device=self.v_cell.device
            ).bool()

    def reset_thresh(self):
        r"""Reset threshold to initialization values, allows for different standard thresholds per neuron."""
        self.thresh.copy_(torch.ones_like(self.thresh) * self.thresh_center)

    def change_batch_size(self, batch_size):
        r"""Changes the batch dimension of all state tensors. Be careful, only call this method after resetting state, otherwise part of your data will be lost."""
        # Update to new shape
        self.cells_shape[0] = batch_size
        n_shape = self.cells_shape

        self.spikes.resize_(*n_shape)
        self.v_cell.resize_(*n_shape)
        self.trace.resize_(*n_shape)
        self.refrac_counts.resize_(*n_shape)
        self.thresh.resize_(*n_shape)
        if self.complete_trace is not None:
            self.complete_trace.resize_(*n_shape, 1)

    def no_grad(self):
        r"""Turn off learning and gradient storing."""
        _set_no_grad(self)

    def init_neuron(self):
        r"""Initialize state, parameters, and turn off gradients."""
        self.no_grad()
        self.reset_state()
        self.reset_thresh()

    def forward(self, x):
        raise NotImplementedError("Neurons must implement `forward`")

    def update_trace(self, x):
        r"""Placeholder for trace update function."""
        raise NotImplementedError("Neurons must implement `update_trace`")

    def update_voltage(self, x):
        r"""Placeholder for voltage update function."""
        raise NotImplementedError("Neurons must implement `update_voltage`")


#########################################################
# IF Neuron
#########################################################
class IFNeuron(BaseNeuron):
    r"""Basic integrate and fire neuron, cell voltage does not decay over time.

    :param cells_shape: a list or tuple that specifies the shape of the neurons in the conventional PyTorch format, but with the batch size as the first dimension.
    :param thresh: spiking threshold, when the cells' voltage surpasses this value it generates a spike.
    :param v_rest: voltage resting value, the :class:`Neuron` will default back to this over time or after spiking.
    :param alpha_v: scaling constant for the increase of the voltage by a single spike.
    :param alpha_t: scaling constant for the increase of the trace by a single spike.
    :param dt: duration of a single timestep.
    :param duration_refrac: Number of timesteps the :class:`Neuron` is dormant after spiking. Make sure ``dt`` fits an integer number of times in ``duration refrac``.
    :param tau_t: decay parameter for the trace.
    :param update_type: string, either ``'linear'`` or ``'exponential'``, default is ``'linear'``.
    :param store_trace: ``Boolean`` flag to store the complete spiking history, defaults to ``False``.
    """

    def __init__(
        self,
        cells_shape,
        thresh,
        v_rest,
        alpha_v,
        alpha_t,
        dt,
        duration_refrac,
        tau_t,
        update_type="linear",
        store_trace=False,
    ):
        super(IFNeuron, self).__init__(
            cells_shape, thresh, v_rest, dt, duration_refrac, store_trace=store_trace
        )

        # Fixed parameters
        self.register_buffer(
            "alpha_v", alpha_v * torch.ones(cells_shape, dtype=torch.float)
        )
        self.register_buffer(
            "alpha_t", alpha_t * torch.ones(cells_shape, dtype=torch.float)
        )
        self.register_buffer(
            "tau_t", tau_t * torch.ones(cells_shape, dtype=torch.float)
        )

        # Type of updates
        if update_type == "linear":
            assert (
                (self.tau_t >= 0.0) & (self.tau_t <= 1.0)
            ).all(), "Decays for linear updates should be in the interval [0, 1]."
            self.trace_update = sf.linear_trace_update
        elif update_type == "exponential":
            self.trace_update = sf.exponential_trace_update
        else:
            raise ValueError(f"Unsupported trace type {update_type}")

        self.init_neuron()

    def update_trace(self, x):
        r"""
        :param x: Incoming/presynaptic spikes
        """
        spikes = self.convert_spikes(x)
        self.trace = self.trace_update(
            self.trace, spikes, self.alpha_t, self.tau_t, self.dt
        )

    def update_voltage(self, x):
        r"""
        :param x: Incoming/presynaptic spikes
        """
        self.v_cell = sf.if_voltage_update(
            self.v_cell, x, self.alpha_v, self.refrac_counts
        )

    def forward(self, x):
        r"""
        :param x: Incoming/presynaptic spikes

        :return: Neuron output spikes and trace
        """
        x = self.fold(x)
        self.update_voltage(x)
        spikes = self.spiking()
        self.update_trace(spikes)
        self.refrac(spikes)
        if self.complete_trace is not None:
            self.concat_trace(spikes)
        return spikes, self.trace


#########################################################
# LIF Neuron
#########################################################
class LIFNeuron(BaseNeuron):
    r"""Leaky integrate and fire neuron, cell voltage decays over time.
    
    :param cells_shape: a list or tuple that specifies the shape of the neurons in the conventional PyTorch format, but with the batch size as the first dimension.
    :param thresh: spiking threshold, when the cells' voltage surpasses this value it generates a spike.
    :param v_rest: voltage resting value, the :class:`Neuron` will default back to this over time or after spiking.
    :param alpha_v: scaling constant for the increase of the voltage by a single spike.
    :param alpha_t: scaling constant for the increase of the trace by a single spike.
    :param dt: duration of a single timestep.
    :param duration_refrac: Number of timesteps the :class:`Neuron` is dormant after spiking. Make sure ``dt`` fits an integer number of times in ``duration refrac``.
    :param tau_v: decay parameter for the voltage.
    :param tau_t: decay parameter for the trace.
    :param update_type: string, either ``'linear'`` or ``'exponential'``, default is ``'linear'``. Also support custom functions, should be added as elements in the following dict: update_types = {"voltage_update": ..., "trace_update": ...}
    :param store_trace: ``Boolean`` flag to store the complete spiking history, defaults to ``False``.
    """

    def __init__(
        self,
        cells_shape,
        thresh,
        v_rest,
        alpha_v,
        alpha_t,
        dt,
        duration_refrac,  # From here on class specific params
        tau_v,
        tau_t,
        update_type="linear",
        store_trace=False,
    ):
        super(LIFNeuron, self).__init__(
            cells_shape, thresh, v_rest, dt, duration_refrac, store_trace=store_trace
        )

        # Fixed parameters
        self.register_buffer(
            "alpha_v", alpha_v * torch.ones(cells_shape, dtype=torch.float)
        )
        self.register_buffer(
            "alpha_t", alpha_t * torch.ones(cells_shape, dtype=torch.float)
        )
        self.register_buffer(
            "tau_v", tau_v * torch.ones(cells_shape, dtype=torch.float)
        )
        self.register_buffer(
            "tau_t", tau_t * torch.ones(cells_shape, dtype=torch.float)
        )

        # Type of updates
        if update_type == "linear":
            assert (
                (self.tau_v >= 0.0)
                & (self.tau_v <= 1.0)
                & (self.tau_t >= 0.0)
                & (self.tau_t <= 1.0)
            ).all(), "Decays for linear updates should be in the interval [0, 1]."
            self.voltage_update = sf.lif_linear_voltage_update
            self.trace_update = sf.linear_trace_update
        elif update_type == "exponential":
            self.voltage_update = sf.lif_exponential_voltage_update
            self.trace_update = sf.exponential_trace_update
        elif (  # check if dict contains actual functions
            isinstance(update_type, dict)
            and callable(update_type["voltage_update"])
            and callable(update_type["trace_update"])
        ):
            self.voltage_update = update_type["voltage_update"]
            self.trace_update = update_type["trace_update"]
        else:
            raise ValueError(f"Unsupported update type {update_type}")

        self.init_neuron()

    def update_trace(self, x):
        r"""
        :param x: Incoming/presynaptic spikes
        """
        spikes = self.convert_spikes(x)
        self.trace = self.trace_update(
            self.trace, spikes, self.alpha_t, self.tau_t, self.dt
        )

    def update_voltage(self, x):
        r"""
        :param x: Incoming/presynaptic spikes
        """
        self.v_cell = self.voltage_update(
            self.v_cell,
            self.v_rest,
            x,
            self.alpha_v,
            self.tau_v,
            self.dt,
            self.refrac_counts,
        )

    def forward(self, x):
        r"""
        :param x: Incoming/presynaptic spikes

        :return: Neuron output spikes and trace
        """
        x = self.fold(x)
        self.update_voltage(x)
        spikes = self.spiking()
        self.update_trace(spikes)
        self.refrac(spikes)
        if self.complete_trace is not None:
            self.concat_trace(spikes)
        return spikes, self.trace


#########################################################
# Adaptive LIF Neuron
#########################################################
class AdaptiveLIFNeuron(BaseNeuron):
    r"""Adaptive leaky integrate and fire neuron. 
    
    The cell voltage decays over time, the spiking threshold adapts based on the recent spiking activity of the :class:`Neuron`.

    :param cells_shape: a list or tuple that specifies the shape of the neurons in the conventional PyTorch format, but with the batch size as the first dimension.
    :param thresh: spiking threshold, when the cells' voltage surpasses this value it generates a spike.
    :param v_rest: voltage resting value, the :class:`Neuron` will default back to this over time or after spiking.
    :param alpha_v: scaling constant for the increase of the voltage by a single spike.
    :param alpha_t: scaling constant for the increase of the trace by a single spike.
    :param dt: duration of a single timestep.
    :param duration_refrac: Number of timesteps the :class:`Neuron` is dormant after spiking. Make sure ``dt`` fits an integer number of times in ``duration refrac``.
    :param tau_v: decay parameter for the voltage.
    :param tau_t: decay parameter for the trace.
    :param alpha_thresh: scaling constant for the increase of the threshold by a single spike.
    :param tau_thresh: decay parameter for the threshold.
    :param update_type: string, either ``'linear'`` or ``'exponential'``, default is ``'linear'``.
    :param store_trace: ``Boolean`` flag to store the complete spiking history, defaults to ``False``.
    """

    def __init__(
        self,
        cells_shape,
        thresh,
        v_rest,
        alpha_v,
        alpha_t,
        dt,
        duration_refrac,  # From here on class specific params
        tau_v,
        tau_t,
        alpha_thresh,
        tau_thresh,
        update_type="linear",
        store_trace=False,
    ):
        super(AdaptiveLIFNeuron, self).__init__(
            cells_shape, thresh, v_rest, dt, duration_refrac, store_trace=store_trace
        )

        # Fixed parameters
        self.register_buffer(
            "alpha_v", alpha_v * torch.ones(cells_shape, dtype=torch.float)
        )
        self.register_buffer(
            "alpha_t", alpha_t * torch.ones(cells_shape, dtype=torch.float)
        )
        self.register_buffer(
            "alpha_thresh", alpha_thresh * torch.ones(cells_shape, dtype=torch.float)
        )
        self.register_buffer(
            "tau_v", tau_v * torch.ones(cells_shape, dtype=torch.float)
        )
        self.register_buffer(
            "tau_t", tau_t * torch.ones(cells_shape, dtype=torch.float)
        )
        self.register_buffer(
            "tau_thresh", tau_thresh * torch.ones(cells_shape, dtype=torch.float)
        )

        # Type of updates
        if update_type == "linear":
            assert (
                (self.tau_v >= 0.0)
                & (self.tau_v <= 1.0)
                & (self.tau_t >= 0.0)
                & (self.tau_t <= 1.0)
                & (self.tau_thresh >= 0.0)
                & (self.tau_thresh <= 1.0)
            ).all(), "Decays for linear updates should be in the interval [0, 1]."
            self.voltage_update = sf.lif_linear_voltage_update
            self.trace_update = sf.linear_trace_update
            self.thresh_update = sf.linear_thresh_update
        elif update_type == "exponential":
            self.voltage_update = sf.lif_exponential_voltage_update
            self.trace_update = sf.exponential_trace_update
            self.thresh_update = sf.exponential_thresh_update
        else:
            raise ValueError(f"Unsupported update type {update_type}")

        self.init_neuron()

    def update_trace(self, x):
        r"""
        :param x: Incoming/presynaptic spikes
        """
        spikes = self.convert_spikes(x)
        self.trace = self.trace_update(
            self.trace, spikes, self.alpha_t, self.tau_t, self.dt
        )

    def update_thresh(self, x):
        r"""
        :param x: Incoming/presynaptic spikes
        """
        spikes = self.convert_spikes(x)
        self.thresh = self.thresh_update(
            self.thresh, spikes, self.alpha_thresh, self.tau_thresh, self.dt
        )
        # No clamping needed since multiplication!

    def update_voltage(self, x):
        r"""
        :param x: Incoming/presynaptic spikes
        """
        self.v_cell = self.voltage_update(
            self.v_cell,
            self.v_rest,
            x,
            self.alpha_v,
            self.tau_v,
            self.dt,
            self.refrac_counts,
        )

    def forward(self, x):
        r"""
        :param x: Incoming/presynaptic spikes

        :return: Neuron output spikes and trace
        """
        x = self.fold(x)
        self.update_voltage(x)
        spikes = self.spiking()
        self.update_trace(spikes)
        self.update_thresh(spikes)
        self.refrac(spikes)
        if self.complete_trace is not None:
            self.concat_trace(spikes)
        return spikes, self.trace

    def reset_state(self):
        super(AdaptiveLIFNeuron, self).reset_state()
        self.reset_thresh()


#########################################################
# Stochastic Neuron
#########################################################
def exponential_prob_update(v):
    return 1 - torch.exp(-v)


class StochasticNeuron(BaseNeuron):
    r"""Stochastic neuron."""

    def __init__(
        self,
        cells_shape,
        thresh,
        v_rest,
        alpha_v,
        alpha_t,
        dt,
        duration_refrac,  # From here on class specific params
        tau_v,
        tau_t,
        update_type="linear",
        store_trace=False,
        spike_prob="exp",
    ):
        super(StochasticNeuron, self).__init__(
            cells_shape,
            thresh,
            v_rest,
            alpha_v,
            alpha_t,
            dt,
            duration_refrac,
            store_trace=store_trace,
        )

        # Type of updates
        if update_type == "linear":
            self.voltage_update = sf.lif_linear_voltage_update
            self.trace_update = sf.linear_trace_update
        elif update_type == "exponential":
            self.voltage_update = sf.lif_exponential_voltage_update
            self.trace_update = sf.exponential_trace_update
        elif (  # check if dict contains actual functions
            isinstance(update_type, dict)
            and callable(update_type["voltage_update"])
            and callable(update_type["trace_update"])
        ):
            self.voltage_update = update_type["voltage_update"]
            self.trace_update = update_type["trace_update"]
        else:
            raise ValueError(f"Unsupported update type {update_type}")

        # Spiking threshold generator
        if spike_prob == "exp":
            self.prob_update = exponential_prob_update
        elif callable(spike_prob):
            self.prob_update = spike_prob
        else:
            raise TypeError(
                "spike_prob has to be either a selected string or a callable, currently is {}".format(
                    type(spike_prob)
                )
            )

        # Fixed parameters
        self.register_buffer("tau_v", torch.tensor(tau_v, dtype=torch.float))
        self.register_buffer("tau_t", torch.tensor(tau_t, dtype=torch.float))
        self.register_buffer("spike_prob", torch.zeros(*cells_shape))
        self.init_neuron()

    def reset_state(self):
        super(StochasticNeuron, self).reset_state()
        self.spike_prob.fill_(0)

    def update_trace(self, x):
        spikes = self.convert_spikes(x)
        self.trace = self.trace_update(
            self.trace, spikes, self.alpha_t, self.tau_t, self.dt
        )

    def update_voltage(self, x):
        self.v_cell = self.voltage_update(
            self.v_cell,
            self.v_rest,
            x,
            self.alpha_v,
            self.tau_v,
            self.dt,
            self.refrac_counts,
        )

    def spiking(self):
        thresh = torch.rand_like(self.v_cell)
        self.spike_prob.copy_(self.prob_update(self.v_cell))
        self.spikes.copy_(self.spike_prob >= thresh)
        return self.spikes.clone()

    def forward(self, x):
        x = self.fold(x)
        self.update_voltage(x)
        spikes = self.spiking()
        self.update_trace(spikes)
        self.refrac(spikes)
        if self.complete_trace is not None:
            self.concat_trace(spikes)
        return spikes, self.trace


#########################################################
# Izhikevich Neuron
#########################################################
class IzhikevichNeuron(BaseNeuron):
    r"""Copy from the neuron model published in: https://www.izhikevich.org/publications/spikes.htm"""

    def __init__(
        self,
        cells_shape,
        a,
        b,
        c,
        d,
        thresh,
        dt,
        alpha_t,
        tau_t,
        update_type="linear",
        store_trace=False,
    ):
        super(IzhikevichNeuron, self).__init__(
            cells_shape, thresh, 0, 0, alpha_t, dt, 0, store_trace=store_trace
        )

        # Type of updates
        if update_type == "linear":
            self.voltage_update = sf._lif_linear_voltage_update
            self.trace_update = sf._linear_trace_update
        elif update_type == "exponential":
            self.voltage_update = sf._lif_exponential_voltage_update
            self.trace_update = sf._exponential_trace_update
        else:
            raise ValueError(f"Unsupported update type {update_type}")

        # Fixed parameters
        self.register_buffer("tau_t", torch.tensor(tau_t, dtype=torch.float))

        # Fixed parameters
        self.register_buffer("a", torch.tensor(a, dtype=torch.float))
        self.register_buffer("b", torch.tensor(b, dtype=torch.float))
        self.register_buffer("c", torch.tensor(c, dtype=torch.float))
        self.register_buffer("d", torch.tensor(d, dtype=torch.float))
        self.register_buffer("u", torch.zeros(*cells_shape))
        self.init_neuron()

    def update_trace(self, x):
        spikes = self.convert_spikes(x)
        self.trace = self.trace_update(
            self.trace, spikes, self.alpha_t, self.tau_t, self.dt
        )

    def update_voltage(self, x):
        dv = 0.04 * self.v_cell ** 2 + 5 * self.v_cell + 140 - self.u + x
        self.v_cell += dv

    def update_u(self):
        du = self.a * (self.b * self.v_cell - self.u)
        self.u += du

    def spiking(self):
        # Determine which neurons spiked and reset their v and u values
        self.spikes.copy_(self.v_cell >= self.thresh)
        self.v_cell[self.spikes] = self.c[self.spikes]
        self.u[self.spikes] += self.d[self.spikes]

        return self.spikes.clone()

    def forward(self, x):
        x = self.fold(x)
        self.update_voltage(x)
        spikes = self.spiking()
        self.update_trace(spikes)
        if self.complete_trace is not None:
            self.concat_trace(spikes)
        return spikes, self.trace


#########################################################
# Fede Neuron
#########################################################
class FedeNeuron(BaseNeuron):
    r"""Leaky Integrate and Fire neuron.

    Defined in "Unsupervised Learning of a Hierarchical Spiking Neural Network for Optical Flow Estimation: From Events to Global Motion Perception - F.P. Valles, et al."

    :param cells_shape: a list or tuple that specifies the shape of the neurons in the conventional PyTorch format, but with the batch size as the first dimension.
    :param thresh: spiking threshold, when the cells' voltage surpasses this value it generates a spike.
    :param v_rest: voltage resting value, the :class:`Neuron` will default back to this over time or after spiking.
    :param alpha_v: scaling constant for the increase of the voltage by a single spike.
    :param alpha_t: scaling constant for the increase of the trace by a single spike.
    :param dt: duration of a single timestep.
    :param duration_refrac: Number of timesteps the :class:`Neuron` is dormant after spiking. Make sure ``dt`` fits an integer number of times in ``duration refrac``.
    :param tau_v: decay parameter for the voltage.
    :param tau_t: decay parameter for the trace.
    :param store_trace: ``Boolean`` flag to store the complete spiking history, defaults to ``False``.
    """

    def __init__(
        self,
        cells_shape,
        thresh,
        v_rest,
        alpha_v,
        alpha_t,
        dt,
        duration_refrac,  # From here on class specific params
        tau_v,
        tau_t,
        store_trace=False,
    ):
        super(FedeNeuron, self).__init__(
            cells_shape, thresh, v_rest, dt, duration_refrac, store_trace=store_trace
        )

        # Fixed parameters
        self.register_buffer(
            "alpha_v", alpha_v * torch.ones(cells_shape, dtype=torch.float)
        )
        self.register_buffer(
            "alpha_t", alpha_t * torch.ones(cells_shape, dtype=torch.float)
        )
        self.register_buffer(
            "tau_v", tau_v * torch.ones(cells_shape, dtype=torch.float)
        )
        self.register_buffer(
            "tau_t", tau_t * torch.ones(cells_shape, dtype=torch.float)
        )

        self.init_neuron()

    def fold(self, x, t):
        if isinstance(x, (list, tuple)):
            x = torch.cat(x, dim=-1)
            t = torch.cat(t, dim=-1)
        return x, t

    def update_trace(self, x):
        r"""
        :param x: Incoming/presynaptic spikes
        """
        self.trace = sf.exponential_trace_update(
            self.trace, x, self.alpha_t, self.tau_t, self.dt
        )

    def update_voltage(self, x, pre_trace):
        r"""
        :param x: Incoming/presynaptic spikes
        :param pre_trace: Incoming/presynaptic trace
        """
        self.v_cell = sf.fede_voltage_update(
            self.v_cell,
            self.v_rest,
            x,
            self.alpha_v,
            self.tau_v,
            self.dt,
            self.refrac_counts,
            pre_trace,
        )

    def forward(self, x, pre_trace):
        r"""
        :param x: Incoming/presynaptic spikes
        :param pre_trace: Incoming/presynaptic trace

        :return: Neuron output spikes and trace
        """
        x, pre_trace = self.fold(x, pre_trace)
        self.update_voltage(x, pre_trace)
        spikes = self.spiking()
        self.update_trace(self.convert_spikes(spikes))
        self.refrac(spikes)
        if self.complete_trace is not None:
            self.concat_trace(spikes)
        return spikes, self.trace<|MERGE_RESOLUTION|>--- conflicted
+++ resolved
@@ -89,25 +89,18 @@
     :param update_type: string, either ``'linear'`` or ``'exponential'``, default is ``'linear'``.
     """
 
-<<<<<<< HEAD
-    def __init__(self, cells_shape, dt, alpha_t, tau_t, update_type="linear"):
-        super(Input, self).__init__(cells_shape, dt)
-
-        # Fixed parameters
-        self.register_buffer(
-            "alpha_t", alpha_t * torch.ones(cells_shape, dtype=torch.float)
-        )
-        self.register_buffer(
-            "tau_t", tau_t * torch.ones(cells_shape, dtype=torch.float)
-        )
-=======
     def __init__(
         self, cells_shape, dt, alpha_t, tau_t, update_type="linear", store_trace=False
     ):
         super(Input, self).__init__(cells_shape, dt, store_trace=store_trace)
-        self.register_buffer("alpha_t", torch.tensor(alpha_t, dtype=torch.float))
-        self.register_buffer("tau_t", torch.tensor(tau_t, dtype=torch.float))
->>>>>>> dd87ea73
+
+        # Fixed parameters
+        self.register_buffer(
+            "alpha_t", alpha_t * torch.ones(cells_shape, dtype=torch.float)
+        )
+        self.register_buffer(
+            "tau_t", tau_t * torch.ones(cells_shape, dtype=torch.float)
+        )
 
         # Type of updates
         if update_type == "linear":
