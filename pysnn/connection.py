--- conflicted
+++ resolved
@@ -63,11 +63,7 @@
         self.trace.fill_(0)
         self.delay.fill_(0)
 
-<<<<<<< HEAD
-    def reset_weights(self, distribution="uniform", gain=1., a=-1., b=1.):
-=======
     def reset_parameters(self, distribution="uniform", gain=1.0, a=-1.0, b=1.0):
->>>>>>> 44c4da3d
         r"""Reinnitialize learnable network Parameters (e.g. weights)."""
         if distribution == "uniform":
             nn.init.uniform_(self.weight, a=a * gain, b=b * gain)
@@ -341,32 +337,13 @@
     The trace of the 'maximum' spike is also returned. In case of multiple spikes within pooling window, returns first spike of 
     the window (top left corner).
     """
-<<<<<<< HEAD
-=======
-
-    def reset_state(self):
-        pass
->>>>>>> 44c4da3d
 
     def forward(self, x, trace):
         x = x.to(torch.float32, non_blocking=True)
-<<<<<<< HEAD
         x, idx = F.max_pool2d(x, self.kernel_size, self.stride, self.padding, self.dilation, self.ceil_mode, self.return_indices)
         trace = trace.view(-1)[idx.view(-1)]
         trace = trace.view(idx.shape)
         return x > 0, trace
-=======
-        x = F.max_pool2d(
-            x,
-            self.kernel_size,
-            self.stride,
-            self.padding,
-            self.dilation,
-            self.ceil_mode,
-            self.return_indices,
-        )
-        return x > 0
->>>>>>> 44c4da3d
 
 
 #########################################################
@@ -389,15 +366,8 @@
     The trace of the 'maximum' spike is also returned. In case of multiple spikes within pooling window, returns first spike of 
     the window (top left corner).
     """
-<<<<<<< HEAD
+
     def forward(self, x, trace):
-=======
-
-    def reset_state(self):
-        pass
-
-    def forward(self, x):
->>>>>>> 44c4da3d
         x = x.to(torch.float32, non_blocking=True)
         x, idx = F.adaptive_max_pool2d(x, self.output_size, self.return_indices)
         trace = trace[idx]
