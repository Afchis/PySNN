import torch
import torch.nn as nn
from torch.nn.parameter import Parameter

from pysnn.connection import Connection
from pysnn.utils import _set_no_grad, tensor_clamp


#########################################################
# Learning rule base class
#########################################################
class LearningRule(nn.Module):
    r"""Base class for correlation based learning rules in spiking neural networks."""
    def __init__(self,
                 connections,
                 lr):
        super(LearningRule, self).__init__()
        self.connections = connections
        self.lr = lr

    def no_grad(self):
        _set_no_grad(self)

    def reset_state(self):
        pass

    def init_rule(self):
        self.no_grad()
        self.reset_state()


#########################################################
# Fede STDP
#########################################################
def _fede_ltp_ltd(w, w_init, trace, a):
    # LTP computation
    ltp_w = torch.exp(-(w - w_init))
    ltp_t = torch.exp(trace) - a
    ltp = ltp_w * ltp_t

    # LTD computation
    ltd_w = -torch.exp(w - w_init)
    ltd_t = torch.exp(1 - trace) - a
    ltd = ltd_w * ltd_t

    return ltp, ltd


class FedeSTDP(LearningRule):
    r"""STDP version for Paredes Valles, performs mean operation over the batch 
    dimension before weight update."""
    def __init__(self,
                 connections,
                 lr,
                 w_init,
                 a):
        # Make sure connections is an iterable for compatibility with forward function
        if isinstance(connections, Connection):
            connections = (connections)
        super(FedeSTDP, self).__init__(connections, lr)
        self.w_init = torch.tensor(w_init, dtype=torch.float)
        self.a = torch.tensor(a, dtype=torch.float)

        self.init_rule()

    def forward(self):
        for connection in self.connections:
            w = connection.weight.data
            trace = connection.trace.data.view(-1, *w.shape)

            # LTP and LTD
            ltp, ltd = _fede_ltp_ltd(w, self.w_init, trace, self.a)

            # Perform weight update
            connection.weight.data += self.lr * (ltp + ltd).mean(0)


#########################################################
# MSTDPET
#########################################################
class MSTDPET(LearningRule):
    r"""Apply MSTDPET from (Florian 2007) to the provided connections.
    
    Uses just a single, scalar reward value.
    Update rule can be applied at any desired time step.

    The connection parameter is a list of dictionaries, each dict containing the following keys:
        - weights: weight Parameter for connection.
        - pre_syn_trace: pre synaptic traces.
        - post_syn_trace: post synaptic traces.
    """
    def __init__(self, 
                 connections, 
                 lr,
                 dt):
        super(MSTDPET, self).__init__(connections, lr)
        self.dt = dt

    def forward(self, reward):
        for conn in self.connections:
            loc_reward = reward[conn["reward_type"]]

            trace = conn["pre_syn_trace"] - conn["post_syn_trace"].permute(0, 2, 1)
            delta_w = self.lr * self.dt * loc_reward * trace

            conn["weights"] += delta_w.mean(0)
<<<<<<< HEAD
            conn["weights"].data = tensor_clamp(conn["weights"].data, conn["w_min"], conn["w_max"])
=======
            conn["weights"].data = tensor_clamp(conn["weights"], conn["w_min"], conn["w_max"])
>>>>>>> d24f712f
            

#########################################################
# Additive RSTDP
#########################################################
class AdditiveRSTDPLinear(LearningRule):
    r"""Basic, additive RSTDP formulation for linear layers.
    
    Can be used for many published learning rules, the difference lies in the trace formulations.
    Use a neuron with the desired trace formulation in conjunction with this learning rule.
    """
    def __init__(self,
                 connections,
                 lr,
                 dt):
        super(AdditiveRSTDPLinear, self).__init__(connections, lr)
        self.dt = dt

    def forward(self, reward):
        for conn in self.connections:
            trace = conn["pre_syn_trace"] - conn["post_syn_trace"].permute(0, 2, 1)
            delta_w = self.lr * self.dt * reward * trace

            conn["weights"] += delta_w.mean(0)
            # conn["weights"].clamp_(conn["w_min"], conn["w_max"])
            conn["weights"] = tensor_clamp(conn["weights"], conn["w_min"], conn["w_max"])<|MERGE_RESOLUTION|>--- conflicted
+++ resolved
@@ -104,11 +104,7 @@
             delta_w = self.lr * self.dt * loc_reward * trace
 
             conn["weights"] += delta_w.mean(0)
-<<<<<<< HEAD
-            conn["weights"].data = tensor_clamp(conn["weights"].data, conn["w_min"], conn["w_max"])
-=======
             conn["weights"].data = tensor_clamp(conn["weights"], conn["w_min"], conn["w_max"])
->>>>>>> d24f712f
             
 
 #########################################################
